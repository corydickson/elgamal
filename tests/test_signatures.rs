mod test_encryption;
use test_encryption::encryption::alice_gen_keypair;

mod signatures {
    use crate::alice_gen_keypair;

    #[test]
    fn test_sign() {
        let (pk, pubkey) = alice_gen_keypair();
        let message = "Signed Message!!!";
        let sig = pubkey.sign(&mut rand::thread_rng(), message, pk);

        let valid = sig.verify(pubkey, message);
        assert!(valid);
    }

    #[test]
    fn test_wrong_pubkey() {
        let (pk, pubkey) = alice_gen_keypair();
        let (_, wrong_pubkey) = alice_gen_keypair();

        let message = "Signed Message!!!";
        let sig = pubkey.sign(&mut rand::thread_rng(), message, pk);

        let valid = sig.verify(wrong_pubkey, message);
        assert!(!valid);
    }

    #[test]
    fn test_wrong_message() {
        let (pk, pubkey) = alice_gen_keypair();

        let message = "Signed Message!!!";
        let sig = pubkey.sign(&mut rand::thread_rng(), message, pk);

        let wrong_message = "Different message";
        let valid = sig.verify(pubkey, wrong_message);
        assert!(!valid);
    }

    #[should_panic(expected = "Invalid private key")]
    #[test]
    fn test_wrong_privatekey() {
        let (_pk, pubkey) = alice_gen_keypair();
        let (wrong_pk, _wrong_pubkey) = alice_gen_keypair();

        let message = "Signed Message!!!";
        let sig = pubkey.sign(&mut rand::thread_rng(), message, wrong_pk);

        let valid = sig.verify(pubkey, message);
        assert!(!valid);
    }

<<<<<<< HEAD
    /*
=======
>>>>>>> 98afd95f
    #[test]
    fn test_recover_pubkey() {
        let (pk, pubkey) = alice_gen_keypair();

        let message = "Signed Message!!!";
        let sig = pubkey.sign(&mut rand::thread_rng(), message, pk);
<<<<<<< HEAD
        let possible = sig.recover_pubkey(message);
        println!("possible n: {:?}, pubkey: {:?}", possible, pubkey);

=======

        println!("possible v: {:?}", sig.find_sig_points());
        let possible = sig.recover_pubkey(message);
        // println!("possible n: {:?}, pubkey: {:?}", possible, pubkey);
>>>>>>> 98afd95f
        for n in possible {
            if n == pubkey.get() {
                println!("possible n: {:?}, pubkey: {:?}", n, pubkey);
            }
        }
    }
<<<<<<< HEAD
    */
=======
>>>>>>> 98afd95f
}<|MERGE_RESOLUTION|>--- conflicted
+++ resolved
@@ -51,34 +51,19 @@
         assert!(!valid);
     }
 
-<<<<<<< HEAD
-    /*
-=======
->>>>>>> 98afd95f
     #[test]
     fn test_recover_pubkey() {
         let (pk, pubkey) = alice_gen_keypair();
 
         let message = "Signed Message!!!";
         let sig = pubkey.sign(&mut rand::thread_rng(), message, pk);
-<<<<<<< HEAD
         let possible = sig.recover_pubkey(message);
         println!("possible n: {:?}, pubkey: {:?}", possible, pubkey);
 
-=======
-
-        println!("possible v: {:?}", sig.find_sig_points());
-        let possible = sig.recover_pubkey(message);
-        // println!("possible n: {:?}, pubkey: {:?}", possible, pubkey);
->>>>>>> 98afd95f
         for n in possible {
             if n == pubkey.get() {
                 println!("possible n: {:?}, pubkey: {:?}", n, pubkey);
             }
         }
     }
-<<<<<<< HEAD
-    */
-=======
->>>>>>> 98afd95f
 }